--- conflicted
+++ resolved
@@ -11,15 +11,9 @@
 
   @Test
   public void test() {
-<<<<<<< HEAD
-    weld.addBeanClass(DummyBean.class);
-    // Inject a config provider
-    weld.addBeanClass(io.smallrye.config.inject.ConfigProducer.class);
-=======
-    initializer.addBeanClasses(DummyBean.class);
->>>>>>> 37699d8d
+    initializer.addBeanClasses(DummyBean.class, io.smallrye.config.inject.ConfigProducer.class);
 
-    SeContainer container = initializer.initialize();
+    initialize();
 
     assertThat(registry(container).getPublisher("dummy-source")).isNotEmpty();
     assertThat(registry(container).getPublisher("dummy-sink")).isNotEmpty();
